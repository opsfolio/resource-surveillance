use std::path::PathBuf;

use autometrics::autometrics;
use clap::{Args, Parser, Subcommand, ValueEnum};
use serde::Serialize;

<<<<<<< HEAD
use sql_page::SQLPageArgs;
=======
use crate::utils;
>>>>>>> e83b898e

pub mod admin;
pub mod capexec;
pub mod ingest;
pub mod notebooks;
pub mod sql_page;

const DEFAULT_STATEDB_FS_PATH: &str = "resource-surveillance.sqlite.db";
const DEFAULT_MERGED_STATEDB_FS_PATH: &str = "resource-surveillance-aggregated.sqlite.db";

#[derive(Debug, Clone, Copy, ValueEnum, Default, Serialize)]
pub enum LogMode {
    Full,
    Json,
    #[default]
    Compact,
}

impl From<LogMode> for utils::logger::LoggingMode {
    fn from(mode: LogMode) -> Self {
        match mode {
            LogMode::Full => utils::logger::LoggingMode::Full,
            LogMode::Json => utils::logger::LoggingMode::Json,
            LogMode::Compact => utils::logger::LoggingMode::Compact,
        }
    }
}

#[derive(Debug, Serialize, Parser)]
#[command(author, version, about, long_about = None)]
pub struct Cli {
    /// How to identify this device
    #[arg(long, num_args = 0..=1, default_value = super::DEVICE.name(), default_missing_value = "always", env="SURVEILR_DEVICE_NAME")]
    pub device_name: Option<String>,

    /// Turn debugging information on (repeat for higher levels)
    #[arg(short, long, action = clap::ArgAction::Count, env="SURVEILR_DEBUG")]
    pub debug: u8,

    #[command(subcommand)]
    pub command: CliCommands,

    /// Output logs in json format.
    #[clap(long, value_enum)]
    pub log_mode: Option<LogMode>,

    /// File for logs to be written to
    #[arg(long, value_parser)]
    pub log_file: Option<PathBuf>,
}

#[allow(clippy::large_enum_variant)]
#[derive(Debug, Serialize, Subcommand)]
pub enum CliCommands {
    Admin(AdminArgs),
    CapturableExec(CapturableExecArgs),
    Ingest(IngestArgs),
    Notebooks(NotebooksArgs),
    SQLPage(SQLPageArgs),
}

/// Admin / maintenance utilities
#[derive(Debug, Serialize, Args)]
pub struct AdminArgs {
    #[command(subcommand)]
    pub command: AdminCommands,
}

#[derive(Debug, Serialize, Subcommand)]
pub enum AdminCommands {
    /// initialize an empty database with bootstrap.sql
    Init {
        /// target SQLite database
        #[arg(short='d', long, default_value = DEFAULT_STATEDB_FS_PATH, default_missing_value = "always", env="SURVEILR_STATEDB_FS_PATH")]
        state_db_fs_path: String,

        /// one or more globs to match as SQL files and batch execute them in alpha order
        #[arg(short = 'I', long)]
        state_db_init_sql: Vec<String>,

        /// remove the existing database first
        #[arg(short, long)]
        remove_existing_first: bool,

        /// add the current device in the empty database's device table
        #[arg(long)]
        with_device: bool,
    },

    /// merge multiple surveillance state databases into a single one
    Merge {
        /// one or more DB name globs to match and merge
        #[arg(short, long, default_value = "*.db")]
        candidates: Vec<String>,

        /// one or more DB name globs to ignore if they match
        #[arg(short = 'i', long)]
        ignore_candidates: Vec<String>,

        /// target SQLite database with merged content
        #[arg(short='d', long, default_value = DEFAULT_MERGED_STATEDB_FS_PATH, default_missing_value = "always", env="SURVEILR_MERGED_STATEDB_FS_PATH")]
        state_db_fs_path: String,

        /// one or more globs to match as SQL files and batch execute them in alpha order
        #[arg(short = 'I', long)]
        state_db_init_sql: Vec<String>,

        /// remove the existing database first
        #[arg(short, long)]
        remove_existing_first: bool,

        /// only generate SQL and emit to STDOUT (no actual merge)
        #[arg(long)]
        sql_only: bool,
    },

    /// generate CLI help markdown
    CliHelpMd,

    /// generate CLI help markdown
    Test(AdminTestArgs),
}

/// Capturable Executables (CE) assurance tools
#[derive(Debug, Serialize, Args)]
pub struct AdminTestArgs {
    #[command(subcommand)]
    pub command: AdminTestCommands,
}

#[derive(Debug, Serialize, Subcommand)]
pub enum AdminTestCommands {
    /// test capturable executables files
    Classifiers {
        /// target SQLite database
        #[arg(short='d', long, default_value = DEFAULT_STATEDB_FS_PATH, default_missing_value = "always", env="SURVEILR_STATEDB_FS_PATH")]
        state_db_fs_path: String,

        /// one or more globs to match as SQL files and batch execute them in alpha order
        #[arg(short = 'I', long)]
        state_db_init_sql: Vec<String>,

        /// only show the builtins, not from the database
        #[arg(long)]
        builtins: bool,
    },
}

/// Capturable Executables (CE) maintenance tools
#[derive(Debug, Serialize, Args)]
pub struct CapturableExecArgs {
    #[command(subcommand)]
    pub command: CapturableExecCommands,
}

#[derive(Debug, Serialize, Subcommand)]
pub enum CapturableExecCommands {
    /// list potential capturable executables
    Ls {
        /// one or more root paths to ingest
        #[arg(short, long, default_value = ".", default_missing_value = "always")]
        root_fs_path: Vec<String>,

        /// emit the results as markdown, not a simple table
        #[arg(long)]
        markdown: bool,
    },

    /// test capturable executables files
    Test(CapturableExecTestArgs),
}

/// Capturable Executables (CE) assurance tools
#[derive(Debug, Serialize, Args)]
pub struct CapturableExecTestArgs {
    #[command(subcommand)]
    pub command: CapturableExecTestCommands,
}

#[derive(Debug, Serialize, Subcommand)]
pub enum CapturableExecTestCommands {
    /// test capturable executables files
    File {
        #[arg(short, long)]
        fs_path: String,
    },

    /// Execute a task string as if it was run by `ingest tasks` and show the output
    Task {
        /// send commands in via STDIN the same as with `ingest tasks` and just emit the output
        #[arg(short, long)]
        stdin: bool,

        /// one or more commands that would work as a Deno Task line
        #[arg(short, long)]
        task: Vec<String>,

        /// use this as the current working directory (CWD)
        #[arg(long)]
        cwd: Option<String>,
    },
}

/// Ingest content from device file system and other sources
#[derive(Debug, Serialize, Args)]
pub struct IngestArgs {
    #[command(subcommand)]
    pub command: IngestCommands,
}

/// Ingest content from device file system and other sources
#[derive(Debug, Serialize, Args)]
pub struct IngestFilesArgs {
    /// don't run the ingestion, just report statistics
    #[arg(long)]
    pub dry_run: bool,

    /// the behavior name in `behavior` table
    #[arg(short, long, env = "SURVEILR_INGEST_BEHAVIOR_NAME")]
    pub behavior: Option<String>,

    /// one or more root paths to ingest
    #[arg(short, long, default_value = ".", default_missing_value = "always")]
    pub root_fs_path: Vec<String>,

    /// target SQLite database
    #[arg(short='d', long, default_value = DEFAULT_STATEDB_FS_PATH, default_missing_value = "always", env="SURVEILR_STATEDB_FS_PATH")]
    pub state_db_fs_path: String,

    /// one or more globs to match as SQL files and batch execute them in alpha order
    #[arg(short = 'I', long)]
    pub state_db_init_sql: Vec<String>,

    /// include the surveil database in the ingestion candidates
    #[arg(long)]
    pub include_state_db_in_ingestion: bool,

    /// show stats as an ASCII table after completion
    #[arg(long)]
    pub stats: bool,

    /// show stats in JSON after completion
    #[arg(long)]
    pub stats_json: bool,

    /// save the options as a new behavior
    #[arg(long)]
    pub save_behavior: Option<String>,
}

/// Notebooks maintenance utilities
#[derive(Debug, Serialize, Args)]
pub struct IngestTasksArgs {
    /// target SQLite database
    #[arg(short='d', long, default_value = DEFAULT_STATEDB_FS_PATH, default_missing_value = "always", env="SURVEILR_STATEDB_FS_PATH")]
    pub state_db_fs_path: String,

    /// one or more globs to match as SQL files and batch execute them in alpha order
    #[arg(short = 'I', long)]
    pub state_db_init_sql: Vec<String>,

    /// read tasks from STDIN
    #[arg(long)]
    pub stdin: bool,

    /// show session stats after completion
    #[arg(long)]
    pub stats: bool,

    /// show session stats as JSON after completion
    #[arg(long)]
    pub stats_json: bool,
}

/// Ingest uniform resources content from multiple sources
#[allow(clippy::large_enum_variant)]
#[derive(Debug, Serialize, Subcommand)]
pub enum IngestCommands {
    Files(IngestFilesArgs),
    Tasks(IngestTasksArgs),
}

/// Notebooks maintenance utilities
#[derive(Debug, Serialize, Args)]
pub struct NotebooksArgs {
    /// target SQLite database
    #[arg(short='d', long, default_value = DEFAULT_STATEDB_FS_PATH, default_missing_value = "always", env="SURVEILR_STATEDB_FS_PATH")]
    pub state_db_fs_path: Option<String>,

    /// one or more globs to match as SQL files and batch execute them in alpha order
    #[arg(short = 'I', long)]
    state_db_init_sql: Vec<String>,

    #[command(subcommand)]
    pub command: NotebooksCommands,
}

#[derive(Debug, Serialize, Subcommand)]
pub enum NotebooksCommands {
    /// Notebooks' cells emit utilities
    Cat {
        /// search for these notebooks (include % for LIKE otherwise =)
        #[arg(short, long)]
        notebook: Vec<String>,

        /// search for these cells (include % for LIKE otherwise =)
        #[arg(short, long)]
        cell: Vec<String>,

        /// add separators before each cell
        #[arg(short, long)]
        seps: bool,
    },

    /// list all notebooks
    Ls {
        /// list all SQL cells that will be handled by execute_migrations
        #[arg(short, long)]
        migratable: bool,
    },
}

impl CliCommands {
    #[autometrics]
    pub fn execute(&self, cli: &Cli) -> anyhow::Result<()> {
        match self {
            CliCommands::Admin(args) => args.command.execute(cli, args),
            CliCommands::CapturableExec(args) => args.command.execute(cli, args),
            CliCommands::Ingest(args) => args.command.execute(cli, args),
            CliCommands::Notebooks(args) => args.command.execute(cli, args),
            CliCommands::SQLPage(args) => args.execute(args)
        }
    }
}<|MERGE_RESOLUTION|>--- conflicted
+++ resolved
@@ -4,11 +4,8 @@
 use clap::{Args, Parser, Subcommand, ValueEnum};
 use serde::Serialize;
 
-<<<<<<< HEAD
 use sql_page::SQLPageArgs;
-=======
 use crate::utils;
->>>>>>> e83b898e
 
 pub mod admin;
 pub mod capexec;
