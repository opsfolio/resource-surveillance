--- conflicted
+++ resolved
@@ -39,14 +39,11 @@
 ulid = { version = "1.1.0", features = ["rand", "std", "serde", "uuid"] }
 vfs = { version = "0.10.0", features = ["embedded-fs"] }
 walkdir = "2.4.0"
-<<<<<<< HEAD
 sqlpage = "0.17.1"
-=======
 tracing = "0.1.40"
 tracing-log = "0.2.0"
 tracing-subscriber = {version = "0.3.18", features = ["std", "fmt", "json", "env-filter"] }
 opentelemetry-otlp = { version = "0.14.0", features = ["tokio", "http", "reqwest-client", "reqwest-rustls", "http-proto", "tls", "logs"] }
 opentelemetry_sdk = { version = "0.21.2", features = ["opentelemetry-http", "trace", "metrics" , "logs", "rt-tokio"] }
 opentelemetry = { version = "0.21.0", features = ["trace"] }
-autometrics = { version = "1.0.0", features = ["otel-push-exporter-http", "otel-push-exporter-grpc", "otel-push-exporter-tokio-current-thread"] }
->>>>>>> e83b898e
+autometrics = { version = "1.0.0", features = ["otel-push-exporter-http", "otel-push-exporter-grpc", "otel-push-exporter-tokio-current-thread"] }